import io
import os

from setuptools import setup, find_packages

here = os.path.abspath(os.path.dirname(__file__))

# Avoids IDE errors, but actual version is read from version.py
__version__ = None
with open("rasa/version.py") as f:
    exec(f.read())

# Get the long description from the README file
with open(os.path.join(here, "README.md"), encoding="utf-8") as f:
    long_description = f.read()

tests_requires = [
    "pytest~=3.0",
    "pytest-pycodestyle~=1.3",
    "pytest-cov~=2.0",
    "pytest_localserver~=0.4.0",
    "pytest_sanic~=0.1.0",
    "treq~=17.0",
    "freezegun~=0.3.0",
    "nbsphinx>=0.3",
    "matplotlib~=2.2",
    "responses~=0.9.0",
    "httpretty~=0.9.0",
    "aioresponses~=0.5.2",
    "mock~=2.0",
]

install_requires = [
    "attrs>=18",
    "jsonpickle~=1.0",
    "redis~=2.0",
    "fakeredis~=0.10.0",
    "pymongo~=3.7",
    "numpy~=1.16",
    "scipy~=1.2",
    "typing~=3.0",
    "tensorflow~=1.13.0",
    "apscheduler~=3.0",
    "tqdm~=4.0",
    "networkx~=2.2",
    "fbmessenger~=5.0",
    "pykwalify~=1.7.0",
    "coloredlogs~=10.0",
    "ruamel.yaml~=0.15.0",
    "scikit-learn~=0.20.0",
    "slackclient~=1.0",
    "python-telegram-bot~=11.0",
    "twilio~=6.0",
    "webexteamssdk~=1.0",
    "mattermostwrapper~=2.0",
    "rocketchat_API~=0.6.0",
    "colorhash~=1.0",
    "pika~=0.12.0",
    "jsonschema~=2.6",
    "packaging~=18.0",
    "gevent~=1.4",
    "pytz~=2018.9",
    "python-dateutil~=2.7",
<<<<<<< HEAD
    "rasa_nlu~=0.15.0a2",
    "rasa_core_sdk~=0.13.1",
=======
    "rasa_nlu~=0.15",
    "rasa_core_sdk~=0.14",
>>>>>>> 99bffe98
    "colorclass~=2.2",
    "terminaltables~=3.1",
    "sanic~=18.12.0",
    "sanic-cors~=0.9.0",
    "sanic-jwt~=1.2",
    "aiohttp~=3.5",
    "questionary>=1.0.1",
    "python-socketio~=3.0",
    "pydot~=1.4",
    "async_generator~=1.10",
    "sqlalchemy~=1.2",
    "kafka-python~=1.4",
    "sklearn-crfsuite~=0.3.6"
]

extras_requires = {
    "test": tests_requires
}

setup(
    name="rasa",
    classifiers=[
        "Development Status :: 4 - Beta",
        "Intended Audience :: Developers",
        "License :: OSI Approved :: Apache Software License",
        # supported python versions
        "Programming Language :: Python",
        "Programming Language :: Python :: 3.5",
        "Programming Language :: Python :: 3.6",
        "Programming Language :: Python :: 3.7",
        "Topic :: Software Development :: Libraries",
    ],
    packages=find_packages(exclude=["tests", "tools"]),
    entry_points={
        'console_scripts': ['rasa=rasa.__main__:main'],
    },
    version=__version__,
    install_requires=install_requires,
    tests_require=tests_requires,
    extras_require=extras_requires,
    include_package_data=True,
    description="Machine learning based dialogue engine "
                "for conversational software.",
    long_description=long_description,
    long_description_content_type="text/markdown",
    author="Rasa Technologies GmbH",
    author_email="hi@rasa.com",
    maintainer="Tom Bocklisch",
    maintainer_email="tom@rasa.com",
    license="Apache 2.0",
    keywords="nlp machine-learning machine-learning-library bot bots "
             "botkit rasa conversational-agents conversational-ai chatbot"
             "chatbot-framework bot-framework",
    url="https://rasa.com",
    download_url="https://github.com/RasaHQ/rasa_nlu/archive/{}.tar.gz"
                 "".format(__version__),
    project_urls={
        "Bug Reports": "https://github.com/rasahq/rasa_nlu/issues",
        "Source": "https://github.com/rasahq/rasa_nlu",
    },
)

print("\nWelcome to Rasa!")
print("If any questions please visit documentation "
      "page https://rasa.com/docs")
print("or join the community discussions on https://forum.rasa.com")<|MERGE_RESOLUTION|>--- conflicted
+++ resolved
@@ -61,13 +61,8 @@
     "gevent~=1.4",
     "pytz~=2018.9",
     "python-dateutil~=2.7",
-<<<<<<< HEAD
-    "rasa_nlu~=0.15.0a2",
-    "rasa_core_sdk~=0.13.1",
-=======
     "rasa_nlu~=0.15",
     "rasa_core_sdk~=0.14",
->>>>>>> 99bffe98
     "colorclass~=2.2",
     "terminaltables~=3.1",
     "sanic~=18.12.0",
