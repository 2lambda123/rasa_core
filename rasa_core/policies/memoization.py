from __future__ import absolute_import
from __future__ import division
from __future__ import print_function
from __future__ import unicode_literals

import zlib
from builtins import bytes

import base64
import io
import json
import logging
import os
import typing
from tqdm import tqdm
from typing import Optional, Any, Dict, List, Text

from rasa_core import utils
<<<<<<< HEAD
from rasa_core.featurizers import \
    TrackerFeaturizer, MaxHistoryTrackerFeaturizer
from rasa_core.events import ActionExecuted, SlotSet, UserUttered
from rasa_core.constants import FORM_ACTION_NAME
=======
from rasa_core.events import ActionExecuted
from rasa_core.featurizers import (
    TrackerFeaturizer, MaxHistoryTrackerFeaturizer)
from rasa_core.policies.policy import Policy
>>>>>>> 4041f155

logger = logging.getLogger(__name__)

if typing.TYPE_CHECKING:
    from rasa_core.trackers import DialogueStateTracker
    from rasa_core.domain import Domain


class MemoizationPolicy(Policy):
    """The policy that remembers exact examples of
        `max_history` turns from training stories.

        Since `slots` that are set some time in the past are
        preserved in all future feature vectors until they are set
        to None, this policy implicitly remembers and most importantly
        recalls examples in the context of the current dialogue
        longer than `max_history`.

        This policy is not supposed to be the only policy in an ensemble,
        it is optimized for precision and not recall.
        It should get a 100% precision because it emits probabilities of 1.0
        along it's predictions, which makes every mistake fatal as
        no other policy can overrule it.

        If it is needed to recall turns from training dialogues where
        some slots might not be set during prediction time, and there are
        training stories for this, use AugmentedMemoizationPolicy.
    """

    ENABLE_FEATURE_STRING_COMPRESSION = True

    SUPPORTS_ONLINE_TRAINING = True

    USE_NLU_CONFIDENCE_AS_SCORE = False

    @staticmethod
    def _standard_featurizer(max_history=None):
        # Memoization policy always uses MaxHistoryTrackerFeaturizer
        # without state_featurizer
        return MaxHistoryTrackerFeaturizer(state_featurizer=None,
                                           max_history=max_history,
                                           use_intent_probabilities=False)

    def __init__(self,
                 featurizer=None,  # type: Optional[TrackerFeaturizer]
                 max_history=None,  # type: Optional[int]
                 lookup=None  # type: Optional[Dict]
                 ):
        # type: (...) -> None

        if not featurizer:
            featurizer = self._standard_featurizer(max_history)

        super(MemoizationPolicy, self).__init__(featurizer)

        self.max_history = self.featurizer.max_history
        self.lookup = lookup if lookup is not None else {}
        self.is_enabled = True

    def toggle(self, activate):
        # type: (bool) -> None
        self.is_enabled = activate

    def _add(self, trackers_as_states, trackers_as_actions,
             domain, online=False):

        if not trackers_as_states:
            return

        assert len(trackers_as_states[0]) == self.max_history, \
            ("Trying to mem featurized data with {} historic turns. Expected: "
             "{}".format(len(trackers_as_states[0]), self.max_history))

        assert len(trackers_as_actions[0]) == 1, \
            ("The second dimension of trackers_as_action should be 1, "
             "instead of {}".format(len(trackers_as_actions[0])))

        ambiguous_feature_keys = set()

        pbar = tqdm(zip(trackers_as_states, trackers_as_actions),
                    desc="Processed actions", disable=online)
        for states, actions in pbar:
            action = actions[0]

            feature_key = self._create_feature_key(states)
            feature_item = domain.index_for_action(action)

            if feature_key not in ambiguous_feature_keys:
                if feature_key in self.lookup.keys():
                    if self.lookup[feature_key] != feature_item:
                        if online:
                            logger.info("Original stories are "
                                        "different for {} -- {}\n"
                                        "Memorized the new ones for "
                                        "now. Delete contradicting "
                                        "examples after exporting "
                                        "the new stories."
                                        "".format(states, action))
                            self.lookup[feature_key] = feature_item
                        else:
                            # delete contradicting example created by
                            # partial history augmentation from memory
                            ambiguous_feature_keys.add(feature_key)
                            del self.lookup[feature_key]
                else:
                    self.lookup[feature_key] = feature_item
            pbar.set_postfix({"# examples": "{:d}".format(
                    len(self.lookup))})

    def _create_feature_key(self, states):
        feature_str = json.dumps(states, sort_keys=True).replace("\"", "")
        if self.ENABLE_FEATURE_STRING_COMPRESSION:
            compressed = zlib.compress(bytes(feature_str, "utf-8"))
            return base64.b64encode(compressed).decode("utf-8")
        else:
            return feature_str

    def train(self,
              training_trackers,  # type: List[DialogueStateTracker]
              domain,  # type: Domain
              **kwargs  # type: Any
              ):
        # type: (...) -> None
        """Trains the policy on given training trackers."""
        self.lookup = {}

        (trackers_as_states,
         trackers_as_actions) = self.featurizer.training_states_and_actions(
<<<<<<< HEAD
                                    training_trackers, domain)
        trackers_as_states, trackers_as_actions = zip(*[(stat, act) for stat, act in zip(trackers_as_states, trackers_as_actions) if act[0] != FORM_ACTION_NAME])

=======
                training_trackers, domain)
>>>>>>> 4041f155
        self._add(trackers_as_states, trackers_as_actions, domain)
        logger.info("Memorized {} unique action examples."
                    "".format(len(self.lookup)))

    def continue_training(self, training_trackers, domain, **kwargs):
        # type: (List[DialogueStateTracker], Domain, Any) -> None

        # add only the last tracker, because it is the only new one
        (trackers_as_states,
         trackers_as_actions) = self.featurizer.training_states_and_actions(
                training_trackers[-1:], domain)
        self._add(trackers_as_states, trackers_as_actions,
                  domain, online=True)

    def _recall_states(self, states):
        # type: (List[Dict[Text, float]]) -> Optional[int]

        return self.lookup.get(self._create_feature_key(states))

    def recall(self,
               states,  # type: List[Dict[Text, float]]
               tracker,  # type: DialogueStateTracker
               domain  # type: Domain
               ):
        # type: (...) -> Optional[int]

        return self._recall_states(states)

    def predict_action_probabilities(self, tracker, domain):
        # type: (DialogueStateTracker, Domain) -> List[float]
        """Predicts the next action the bot should take
            after seeing the tracker.

            Returns the list of probabilities for the next actions.
            If memorized action was found returns 1.0 for its index,
            else returns 0.0 for all actions."""
        result = [0.0] * domain.num_actions

        if not self.is_enabled:
            return result

        tracker_as_states = self.featurizer.prediction_states(
                [tracker], domain)
        states = tracker_as_states[0]
        logger.debug("Current tracker state {}".format(states))
        recalled = self.recall(states, tracker, domain)
        if recalled is not None:
            logger.debug("There is a memorised next action '{}'"
                         "".format(recalled))

            if self.USE_NLU_CONFIDENCE_AS_SCORE:
                # the memoization will use the confidence of NLU on the latest
                # user message to set the confidence of the action
                score = tracker.latest_message.intent.get("confidence", 1.0)
            else:
                score = 1.0

            result[recalled] = score
        else:
            logger.debug("There is no memorised next action")

        return result

    def persist(self, path):
        # type: (Text) -> None

        self.featurizer.persist(path)

        memorized_file = os.path.join(path, 'memorized_turns.json')
        data = {
            "max_history": self.max_history,
            "lookup": self.lookup
        }
        utils.create_dir_for_file(memorized_file)
        utils.dump_obj_as_json_to_file(memorized_file, data)

    @classmethod
    def load(cls, path):
        # type: (Text) -> MemoizationPolicy

        featurizer = TrackerFeaturizer.load(path)
        memorized_file = os.path.join(path, 'memorized_turns.json')
        if os.path.isfile(memorized_file):
            with io.open(memorized_file) as f:
                data = json.loads(f.read())
            return cls(featurizer=featurizer, lookup=data["lookup"])
        else:
            logger.info("Couldn't load memoization for policy. "
                        "File '{}' doesn't exist. Falling back to empty "
                        "turn memory.".format(memorized_file))
            return cls()


class AugmentedMemoizationPolicy(MemoizationPolicy):
    """The policy that remembers examples from training stories
        for `max_history` turns.

        If it is needed to recall turns from training dialogues
        where some slots might not be set during prediction time,
        add relevant stories without such slots to training data.
        E.g. reminder stories.

        Since `slots` that are set some time in the past are
        preserved in all future feature vectors until they are set
        to None, this policy has a capability to recall the turns
        up to `max_history` from training stories during prediction
        even if additional slots were filled in the past
        for current dialogue.
    """

    @staticmethod
    def _back_to_the_future_again(tracker):
        """Send Marty to the past to get
            the new featurization for the future"""

        idx_of_first_action = None
        idx_of_second_action = None

        # we need to find second executed action
        for e_i, event in enumerate(tracker.applied_events()):
            # find second ActionExecuted
            if isinstance(event, ActionExecuted):
                if idx_of_first_action is None:
                    idx_of_first_action = e_i
                else:
                    idx_of_second_action = e_i
                    break

        if idx_of_second_action is None:
            return None
        # make second ActionExecuted the first one
        events = tracker.applied_events()[idx_of_second_action:]
        if not events:
            return None

        mcfly_tracker = tracker.init_copy()
        for e in events:
            mcfly_tracker.update(e)

        return mcfly_tracker

    def _recall_using_delorean(self, old_states, tracker, domain):
        """Recursively go to the past to correctly forget slots,
            and then back to the future to recall."""

        logger.debug("Launch DeLorean...")
        mcfly_tracker = self._back_to_the_future_again(tracker)
        while mcfly_tracker is not None:
            tracker_as_states = self.featurizer.prediction_states(
                    [mcfly_tracker], domain)
            states = tracker_as_states[0]

            if old_states != states:
                # check if we like new futures
                logger.debug("Current tracker state {}".format(states))
                memorised = self._recall_states(states)
                if memorised is not None:
                    return memorised
                old_states = states

            # go back again
            mcfly_tracker = self._back_to_the_future_again(mcfly_tracker)

        # No match found
        return None

    def recall(self,
               states,  # type: List[Dict[Text, float]]
               tracker,  # type: DialogueStateTracker
               domain  # type: Domain
               ):
        # type: (...) -> Optional[int]

        recalled = self._recall_states(states)
        if recalled is None:
            # let's try a different method to recall that tracker
            return self._recall_using_delorean(states, tracker, domain)
        else:
            return recalled<|MERGE_RESOLUTION|>--- conflicted
+++ resolved
@@ -16,17 +16,11 @@
 from typing import Optional, Any, Dict, List, Text
 
 from rasa_core import utils
-<<<<<<< HEAD
 from rasa_core.featurizers import \
     TrackerFeaturizer, MaxHistoryTrackerFeaturizer
 from rasa_core.events import ActionExecuted, SlotSet, UserUttered
 from rasa_core.constants import FORM_ACTION_NAME
-=======
-from rasa_core.events import ActionExecuted
-from rasa_core.featurizers import (
-    TrackerFeaturizer, MaxHistoryTrackerFeaturizer)
 from rasa_core.policies.policy import Policy
->>>>>>> 4041f155
 
 logger = logging.getLogger(__name__)
 
@@ -155,13 +149,9 @@
 
         (trackers_as_states,
          trackers_as_actions) = self.featurizer.training_states_and_actions(
-<<<<<<< HEAD
-                                    training_trackers, domain)
+            training_trackers, domain)
         trackers_as_states, trackers_as_actions = zip(*[(stat, act) for stat, act in zip(trackers_as_states, trackers_as_actions) if act[0] != FORM_ACTION_NAME])
 
-=======
-                training_trackers, domain)
->>>>>>> 4041f155
         self._add(trackers_as_states, trackers_as_actions, domain)
         logger.info("Memorized {} unique action examples."
                     "".format(len(self.lookup)))
