import asyncio
import logging
import os
import shutil
import tempfile
import typing
import uuid
from asyncio import CancelledError
from typing import Any, Callable, Dict, List, Optional, Text, Union

import aiohttp

from rasa_core import constants, jobs, training, utils
from rasa_core.channels import InputChannel, OutputChannel, UserMessage
from rasa_core.constants import DEFAULT_REQUEST_TIMEOUT
from rasa_core.dispatcher import Dispatcher
from rasa_core.domain import Domain, InvalidDomain, check_domain_sanity
from rasa_core.exceptions import AgentNotReady
from rasa_core.interpreter import NaturalLanguageInterpreter
from rasa_core.nlg import NaturalLanguageGenerator
from rasa_core.policies import FormPolicy, Policy
from rasa_core.policies.ensemble import PolicyEnsemble, SimplePolicyEnsemble
from rasa_core.policies.memoization import MemoizationPolicy
from rasa_core.processor import MessageProcessor
from rasa_core.tracker_store import InMemoryTrackerStore
from rasa_core.trackers import DialogueStateTracker
from rasa_core.utils import EndpointConfig, LockCounter
from rasa_nlu.utils import is_url

logger = logging.getLogger(__name__)

if typing.TYPE_CHECKING:
    # noinspection PyPep8Naming
    from rasa_core.nlg import NaturalLanguageGenerator as NLG
    from rasa_core.tracker_store import TrackerStore
    from sanic import Sanic


async def load_from_server(
    agent,
    model_server: Optional[EndpointConfig] = None
) -> 'Agent':
    """Load a persisted model from a server."""

    # We are going to pull the model once first, and then schedule a recurring
    # job. the benefit of this approach is that we can be sure that there
    # is a model after this function completes -> allows to do proper
    # "is alive" check on a startup server's `/status` endpoint. If the server
    # is started, we can be sure that it also already loaded (or tried to)
    # a model.
    await _update_model_from_server(model_server, agent)

    wait_time_between_pulls = model_server.kwargs.get('wait_time_between_pulls',
                                                      100)

    if wait_time_between_pulls:
        # continuously pull the model every `wait_time_between_pulls` seconds
        await schedule_model_pulling(model_server,
                                     int(wait_time_between_pulls),
                                     agent)

    return agent


def _get_stack_model_directory(model_directory: Text) -> Optional[Text]:
    """Decide whether a persisted model is a stack or a core model.

    Return the root stack model directory if it's a stack model.
    """

    for root, _, files in os.walk(model_directory):
        if "fingerprint.json" in files:
            return root


def _load_and_set_updated_model(agent: 'Agent',
                                model_directory: Text,
                                fingerprint: Text):
    """Load the persisted model into memory and set the model on the agent."""

    logger.debug("Found new model with fingerprint {}. Loading..."
                 "".format(fingerprint))

    stack_model_directory = _get_stack_model_directory(model_directory)
    if stack_model_directory:
        from rasa_core.interpreter import RasaNLUInterpreter
        nlu_model = os.path.join(stack_model_directory, "nlu")
        core_model = os.path.join(stack_model_directory, "core")
        interpreter = RasaNLUInterpreter(model_directory=nlu_model)
    else:
        interpreter = agent.interpreter
        core_model = model_directory

    domain_path = os.path.join(os.path.abspath(core_model), "domain.yml")
    domain = Domain.load(domain_path)

    # noinspection PyBroadException
    try:
        policy_ensemble = PolicyEnsemble.load(core_model)
        agent.update_model(domain, policy_ensemble, fingerprint, interpreter)
        logger.debug("Finished updating agent to new model.")
    except Exception:
        logger.exception("Failed to load policy and update agent. "
                         "The previous model will stay loaded instead.")


async def _update_model_from_server(model_server: EndpointConfig,
                                    agent: 'Agent') -> None:
    """Load a zipped Rasa Core model from a URL and update the passed agent."""

    if not is_url(model_server.url):
        raise aiohttp.InvalidURL(model_server.url)

    model_directory = tempfile.mkdtemp()

    new_model_fingerprint = await _pull_model_and_fingerprint(
        model_server, model_directory, agent.fingerprint)
    if new_model_fingerprint:
        _load_and_set_updated_model(agent, model_directory,
                                    new_model_fingerprint)
    else:
        logger.debug("No new model found at "
                     "URL {}".format(model_server.url))


async def _pull_model_and_fingerprint(model_server: EndpointConfig,
                                      model_directory: Text,
                                      fingerprint: Optional[Text]
                                      ) -> Optional[Text]:
    """Queries the model server and returns the value of the response's

     <ETag> header which contains the model hash.
     """

    headers = {"If-None-Match": fingerprint}

    logger.debug("Requesting model from server {}..."
                 "".format(model_server.url))

    async with model_server.session() as session:
        try:
            params = model_server.combine_parameters()
            async with session.request("GET",
                                       model_server.url,
                                       timeout=DEFAULT_REQUEST_TIMEOUT,
                                       headers=headers,
                                       params=params) as resp:

                if resp.status in [204, 304]:
                    logger.debug("Model server returned {} status code, "
                                 "indicating that no new model is available. "
                                 "Current fingerprint: {}"
                                 "".format(resp.status, fingerprint))
                    return resp.headers.get("ETag")
                elif resp.status == 404:
                    logger.debug(
                        "Model server didn't find a model for our request. "
                        "Probably no one did train a model for the project "
                        "and tag combination yet.")
                    return None
                elif resp.status != 200:
                    logger.warning(
                        "Tried to fetch model from server, but server response "
                        "status code is {}. We'll retry later..."
                        "".format(resp.status))
                    return None

                utils.unarchive(await resp.read(), model_directory)
                logger.debug("Unzipped model to '{}'"
                             "".format(os.path.abspath(model_directory)))

                # get the new fingerprint
                return resp.headers.get("ETag")

        except aiohttp.ClientResponseError as e:
            logger.warning("Tried to fetch model from server, but "
                           "couldn't reach server. We'll retry later... "
                           "Error: {}.".format(e))
            return None


async def _run_model_pulling_worker(model_server: EndpointConfig,
                                    wait_time_between_pulls: int,
                                    agent: 'Agent') -> None:
    while True:
        # noinspection PyBroadException
        try:
            await asyncio.sleep(wait_time_between_pulls)
            await _update_model_from_server(model_server, agent)
        except CancelledError:
            logger.warning("Stopping model pulling (cancelled).")
        except Exception:
            logger.exception("An exception was raised while fetching "
                             "a model. Continuing anyways...")


async def schedule_model_pulling(model_server: EndpointConfig,
                                 wait_time_between_pulls: int,
                                 agent: 'Agent'):
    (await jobs.scheduler()).add_job(
        _run_model_pulling_worker, "interval",
        seconds=wait_time_between_pulls,
        args=[model_server, wait_time_between_pulls, agent],
        id="pull-model-from-server",
        replace_existing=True)


class Agent(object):
    """The Agent class provides a convenient interface for the most important
     Rasa Core functionality.

     This includes training, handling messages, loading a dialogue model,
     getting the next action, and handling a channel."""

    def __init__(
            self,
            domain: Union[Text, Domain] = None,
            policies: Union[PolicyEnsemble, List[Policy], None] = None,
            interpreter: Optional[NaturalLanguageInterpreter] = None,
            generator: Union[EndpointConfig, 'NLG', None] = None,
            tracker_store: Optional['TrackerStore'] = None,
            action_endpoint: Optional[EndpointConfig] = None,
            fingerprint: Optional[Text] = None
    ):
        # Initializing variables with the passed parameters.
        self.domain = self._create_domain(domain)
        if self.domain:
            self.domain.add_requested_slot()
        self.policy_ensemble = self._create_ensemble(policies)
        if not self._is_form_policy_present():
            raise InvalidDomain(
                "You have defined a form action, but haven't added the "
                "FormPolicy to your policy ensemble."
            )

        self.interpreter = NaturalLanguageInterpreter.create(interpreter)

        self.nlg = NaturalLanguageGenerator.create(generator, self.domain)
        self.tracker_store = self.create_tracker_store(
            tracker_store, self.domain)
        self.action_endpoint = action_endpoint
        self.conversations_in_processing = {}

        self._set_fingerprint(fingerprint)

    def update_model(self,
                     domain: Union[Text, Domain],
                     policy_ensemble: PolicyEnsemble,
                     fingerprint: Optional[Text],
                     interpreter: Optional[NaturalLanguageInterpreter] = None
                     ) -> None:
        self.domain = domain
        self.policy_ensemble = policy_ensemble

        if interpreter:
            self.interpreter = NaturalLanguageInterpreter.create(interpreter)

        self._set_fingerprint(fingerprint)

        # update domain on all instances
        self.tracker_store.domain = domain
        if hasattr(self.nlg, "templates"):
            self.nlg.templates = domain.templates or []

    @classmethod
    def load(cls,
             path: Text,
             interpreter: Optional[NaturalLanguageInterpreter] = None,
             generator: Union[EndpointConfig, 'NLG'] = None,
             tracker_store: Optional['TrackerStore'] = None,
             action_endpoint: Optional[EndpointConfig] = None
             ) -> 'Agent':
        """Load a persisted model from the passed path."""

        if not path:
            raise ValueError("You need to provide a valid directory where "
                             "to load the agent from when calling "
                             "`Agent.load`.")

        if os.path.isfile(path):
            raise ValueError("You are trying to load a MODEL from a file "
                             "('{}'), which is not possible. \n"
                             "The persisted path should be a directory "
                             "containing the various model files. \n\n"
                             "If you want to load training data instead of "
                             "a model, use `agent.load_data(...)` "
                             "instead.".format(path))

        domain = Domain.load(os.path.join(path, "domain.yml"))
        ensemble = PolicyEnsemble.load(path) if path else None

        # ensures the domain hasn't changed between test and train
        domain.compare_with_specification(path)

        return cls(domain=domain,
                   policies=ensemble,
                   interpreter=interpreter,
                   generator=generator,
                   tracker_store=tracker_store,
                   action_endpoint=action_endpoint)

    def is_ready(self):
        """Check if all necessary components are instantiated to use agent."""
        return (self.interpreter is not None and
                self.tracker_store is not None and
                self.policy_ensemble is not None)

    async def handle_message(
        self,
        message: UserMessage,
        message_preprocessor: Optional[Callable[[Text], Text]] = None,
        **kwargs
    ) -> Optional[List[Text]]:
        """Handle a single message."""

        if not isinstance(message, UserMessage):
            logger.warning("Passing a text to `agent.handle_message(...)` is "
                           "deprecated. Rather use `agent.handle_text(...)`.")
            # noinspection PyTypeChecker
            return await self.handle_text(
                message,
                message_preprocessor=message_preprocessor,
                **kwargs)

        def noop(_):
            logger.info("Ignoring message as there is no agent to handle it.")
            return None

        if not self.is_ready():
            return noop(message)

        processor = self.create_processor(message_preprocessor)

        # get the lock for the current conversation
        lock = self.conversations_in_processing.get(message.sender_id)
        if not lock:
            logger.debug("created a new lock for conversation '{}'"
                         "".format(message.sender_id))
            lock = LockCounter()
            self.conversations_in_processing[message.sender_id] = lock

        try:
            async with lock:
                # this makes sure that there can always only be one coroutine
                # handling a conversation at any point in time
                # Note: this doesn't support multi-processing, it just works
                # for coroutines. If there are multiple processes handling
                # messages, an external system needs to make sure messages
                # for the same conversation are always processed by the same
                # process.
                return await processor.handle_message(message)
        finally:
            if not lock.is_someone_waiting():
                # dispose of the lock if no one needs it to avoid
                # accumulating locks
                del self.conversations_in_processing[message.sender_id]
                logger.debug("deleted lock for conversation '{}' (unused)"
                             "".format(message.sender_id))

    # noinspection PyUnusedLocal
    def predict_next(
            self,
            sender_id: Text,
            **kwargs: Any
    ) -> Dict[Text, Any]:
        """Handle a single message."""

        processor = self.create_processor()
        return processor.predict_next(sender_id)

    # noinspection PyUnusedLocal
    async def log_message(
        self,
        message: UserMessage,
        message_preprocessor: Optional[Callable[[Text], Text]] = None,
        **kwargs: Any
    ) -> DialogueStateTracker:
        """Append a message to a dialogue - does not predict actions."""

        processor = self.create_processor(message_preprocessor)
        return await processor.log_message(message)

    async def execute_action(
        self,
        sender_id: Text,
        action: Text,
        output_channel: OutputChannel,
        policy: Text,
        confidence: float
    ) -> DialogueStateTracker:
        """Handle a single message."""

        processor = self.create_processor()
        dispatcher = Dispatcher(sender_id,
                                output_channel,
                                self.nlg)
        return await processor.execute_action(sender_id, action, dispatcher,
                                              policy,
                                              confidence)

    async def handle_text(
        self,
        text_message: Union[Text, Dict[Text, Any]],
        message_preprocessor: Optional[Callable[[Text], Text]] = None,
        output_channel: Optional[OutputChannel] = None,
        sender_id: Optional[Text] = UserMessage.DEFAULT_SENDER_ID
    ) -> Optional[List[Dict[Text, Any]]]:
        """Handle a single message.

        If a message preprocessor is passed, the message will be passed to that
        function first and the return value is then used as the
        input for the dialogue engine.

        The return value of this function depends on the ``output_channel``. If
        the output channel is not set, set to ``None``, or set
        to ``CollectingOutputChannel`` this function will return the messages
        the bot wants to respond.

        :Example:

            >>> from rasa_core.agent import Agent
            >>> from rasa_core.interpreter import RasaNLUInterpreter
            >>> interpreter = RasaNLUInterpreter(
            ... "examples/restaurantbot/models/nlu/current")
            >>> agent = Agent.load("examples/restaurantbot/models/dialogue",
            ... interpreter=interpreter)
            >>> await agent.handle_text("hello")
            [u'how can I help you?']

        """

        if isinstance(text_message, str):
            text_message = {"text": text_message}

        msg = UserMessage(text_message.get("text"),
                          output_channel,
                          sender_id)

        return await self.handle_message(msg, message_preprocessor)

    def toggle_memoization(
            self,
            activate: bool
    ) -> None:
        """Toggles the memoization on and off.

        If a memoization policy is present in the ensemble, this will toggle
        the prediction of that policy. When set to ``False`` the Memoization
        policies present in the policy ensemble will not make any predictions.
        Hence, the prediction result from the ensemble always needs to come
        from a different policy (e.g. ``KerasPolicy``). Useful to test
        prediction
        capabilities of an ensemble when ignoring memorized turns from the
        training data."""

        if not self.policy_ensemble:
            return

        for p in self.policy_ensemble.policies:
            # explicitly ignore inheritance (e.g. augmented memoization policy)
            if type(p) == MemoizationPolicy:
                p.toggle(activate)

    def continue_training(self,
                          trackers: List[DialogueStateTracker],
                          **kwargs: Any
                          ) -> None:

        if not self.is_ready():
            raise AgentNotReady("Can't continue training without a policy "
                                "ensemble.")

        self.policy_ensemble.continue_training(trackers,
                                               self.domain,
                                               **kwargs)
        self._set_fingerprint()

    def _max_history(self):
        """Find maximum max_history."""

        max_histories = [policy.featurizer.max_history
                         for policy in self.policy_ensemble.policies
                         if hasattr(policy.featurizer, 'max_history')]

        return max(max_histories or [0])

    def _are_all_featurizers_using_a_max_history(self):
        """Check if all featurizers are MaxHistoryTrackerFeaturizer."""

<<<<<<< HEAD
        for policy in self.policy_ensemble.policies:
            if (policy.featurizer and not
                    hasattr(policy.featurizer, 'max_history')):
=======
        def has_max_history_featurizer(policy):
            return (policy.featurizer and
                    hasattr(policy.featurizer, 'max_history'))

        for p in self.policy_ensemble.policies:
            if p.featurizer and not has_max_history_featurizer(p):
>>>>>>> 4ea0879b
                return False
        return True

    async def load_data(self,
                        resource_name: Text,
                        remove_duplicates: bool = True,
                        unique_last_num_states: Optional[int] = None,
                        augmentation_factor: int = 20,
                        tracker_limit: Optional[int] = None,
                        use_story_concatenation: bool = True,
                        debug_plots: bool = False,
                        exclusion_percentage: int = None
                        ) -> List[DialogueStateTracker]:
        """Load training data from a resource."""

        max_history = self._max_history()

        if unique_last_num_states is None:
            # for speed up of data generation
            # automatically detect unique_last_num_states
            # if it was not set and
            # if all featurizers are MaxHistoryTrackerFeaturizer
            if self._are_all_featurizers_using_a_max_history():
                unique_last_num_states = max_history
        elif unique_last_num_states < max_history:
            # possibility of data loss
            logger.warning("unique_last_num_states={} but "
                           "maximum max_history={}."
                           "Possibility of data loss. "
                           "It is recommended to set "
                           "unique_last_num_states to "
                           "at least maximum max_history."
                           "".format(unique_last_num_states, max_history))

        return await training.load_data(
            resource_name, self.domain,
            remove_duplicates, unique_last_num_states,
            augmentation_factor,
            tracker_limit, use_story_concatenation,
            debug_plots,
            exclusion_percentage=exclusion_percentage)

    def train(self,
              training_trackers: List[DialogueStateTracker],
              **kwargs: Any
              ) -> None:
        """Train the policies / policy ensemble using dialogue data from file.

        Args:
            training_trackers: trackers to train on
            **kwargs: additional arguments passed to the underlying ML
                           trainer (e.g. keras parameters)
        """
        if not self.is_ready():
            raise AgentNotReady("Can't train without a policy ensemble.")

        # deprecation tests
        if kwargs.get('featurizer'):
            raise Exception("Passing `featurizer` "
                            "to `agent.train(...)` is not supported anymore. "
                            "Pass appropriate featurizer directly "
                            "to the policy configuration instead. More info "
                            "https://rasa.com/docs/core/migrations.html")
        if kwargs.get('epochs') or kwargs.get('max_history') or kwargs.get(
                'batch_size'):
            raise Exception("Passing policy configuration parameters "
                            "to `agent.train(...)` is not supported "
                            "anymore. Specify parameters directly in the "
                            "policy configuration instead. More info "
                            "https://rasa.com/docs/core/migrations.html")

        if isinstance(training_trackers, str):
            # the user most likely passed in a file name to load training
            # data from
            raise Exception("Passing a file name to `agent.train(...)` is "
                            "not supported anymore. Rather load the data with "
                            "`data = agent.load_data(file_name)` and pass it "
                            "to `agent.train(data)`.")

        logger.debug("Agent trainer got kwargs: {}".format(kwargs))

        check_domain_sanity(self.domain)

        self.policy_ensemble.train(training_trackers, self.domain,
                                   **kwargs)
        self._set_fingerprint()

    def handle_channels(self, channels: List[InputChannel],
                        http_port: int = constants.DEFAULT_SERVER_PORT,
                        route: Text = "/webhooks/",
                        cors=None) -> 'Sanic':
        """Start a webserver attaching the input channels and handling msgs.

        If ``serve_forever`` is set to ``True``, this call will be blocking.
        Otherwise the webserver will be started, and the method will
        return afterwards."""
        from rasa_core import run

        app = run.configure_app(channels, cors, None,
                                enable_api=False,
                                route=route)

        app.agent = self

        app.run(host='0.0.0.0', port=http_port,
                access_log=logger.isEnabledFor(logging.DEBUG))

        # this might seem unnecessary (as run does not return until the server
        # is killed) - but we use it for tests where we mock `.run` to directly
        # return and need the app to inspect if we created a properly
        # configured server
        return app

    def _set_fingerprint(self, fingerprint: Optional[Text] = None) -> None:

        if fingerprint:
            self.fingerprint = fingerprint
        else:
            self.fingerprint = uuid.uuid4().hex

    @staticmethod
    def _clear_model_directory(model_path: Text) -> None:
        """Remove existing files from model directory.

        Only removes files if the directory seems to contain a previously
        persisted model. Otherwise does nothing to avoid deleting
        `/` by accident."""

        if not os.path.exists(model_path):
            return

        domain_spec_path = os.path.join(model_path, 'metadata.json')
        # check if there were a model before
        if os.path.exists(domain_spec_path):
            logger.info("Model directory {} exists and contains old "
                        "model files. All files will be overwritten."
                        "".format(model_path))
            shutil.rmtree(model_path)
        else:
            logger.debug("Model directory {} exists, but does not contain "
                         "all old model files. Some files might be "
                         "overwritten.".format(model_path))

    def persist(self,
                model_path: Text,
                dump_flattened_stories: bool = False) -> None:
        """Persists this agent into a directory for later loading and usage."""

        if not self.is_ready():
            raise AgentNotReady("Can't persist without a policy ensemble.")

        self._clear_model_directory(model_path)

        self.policy_ensemble.persist(model_path, dump_flattened_stories)
        self.domain.persist(os.path.join(model_path, "domain.yml"))
        self.domain.persist_specification(model_path)

        logger.info("Persisted model to '{}'"
                    "".format(os.path.abspath(model_path)))

    async def visualize(self,
                        resource_name: Text,
                        output_file: Text,
                        max_history: Optional[int] = None,
                        nlu_training_data: Optional[Text] = None,
                        should_merge_nodes: bool = True,
                        fontsize: int = 12
                        ) -> None:
        from rasa_core.training.visualization import visualize_stories
        from rasa_core.training.dsl import StoryFileReader
        """Visualize the loaded training data from the resource."""

        # if the user doesn't provide a max history, we will use the
        # largest value from any policy
        max_history = max_history or self._max_history()

        story_steps = await StoryFileReader.read_from_folder(resource_name,
                                                             self.domain)
        await visualize_stories(story_steps, self.domain, output_file,
                                max_history, self.interpreter,
                                nlu_training_data, should_merge_nodes,
                                fontsize)

    def _ensure_agent_is_ready(self) -> None:
        """Checks that an interpreter and a tracker store are set.

        Necessary before a processor can be instantiated from this agent.
        Raises an exception if any argument is missing."""

        if not self.is_ready():
            raise AgentNotReady("Agent needs to be prepared before usage. "
                                "You need to set an interpreter, a policy "
                                "ensemble as well as a tracker store.")

    def create_processor(self,
                         preprocessor: Optional[Callable[[Text], Text]] = None
                         ) -> MessageProcessor:
        """Instantiates a processor based on the set state of the agent."""
        # Checks that the interpreter and tracker store are set and
        # creates a processor
        self._ensure_agent_is_ready()
        return MessageProcessor(
            self.interpreter,
            self.policy_ensemble,
            self.domain,
            self.tracker_store,
            self.nlg,
            action_endpoint=self.action_endpoint,
            message_preprocessor=preprocessor)

    @staticmethod
    def _create_domain(domain: Union[None, Domain, Text]) -> Domain:

        if isinstance(domain, str):
            return Domain.load(domain)
        elif isinstance(domain, Domain):
            return domain
        elif domain is not None:
            raise ValueError(
                "Invalid param `domain`. Expected a path to a domain "
                "specification or a domain instance. But got "
                "type '{}' with value '{}'".format(type(domain), domain))

    @staticmethod
    def create_tracker_store(store: Optional['TrackerStore'],
                             domain: Domain) -> 'TrackerStore':
        if store is not None:
            store.domain = domain
            return store
        else:
            return InMemoryTrackerStore(domain)

    @staticmethod
    def _create_ensemble(
        policies: Union[List[Policy], PolicyEnsemble, None]
    ) -> Optional[PolicyEnsemble]:
        if policies is None:
            return None
        if isinstance(policies, list):
            return SimplePolicyEnsemble(policies)
        elif isinstance(policies, PolicyEnsemble):
            return policies
        else:
            passed_type = type(policies).__name__
            raise ValueError(
                "Invalid param `policies`. Passed object is "
                "of type '{}', but should be policy, an array of "
                "policies, or a policy ensemble".format(passed_type))

    def _is_form_policy_present(self) -> bool:
        """Check whether form policy is present and used."""

        has_form_policy = (
            self.policy_ensemble and
            any(isinstance(p, FormPolicy)
                for p in self.policy_ensemble.policies))

        return not self.domain or not self.domain.form_names or has_form_policy<|MERGE_RESOLUTION|>--- conflicted
+++ resolved
@@ -487,18 +487,12 @@
     def _are_all_featurizers_using_a_max_history(self):
         """Check if all featurizers are MaxHistoryTrackerFeaturizer."""
 
-<<<<<<< HEAD
-        for policy in self.policy_ensemble.policies:
-            if (policy.featurizer and not
-                    hasattr(policy.featurizer, 'max_history')):
-=======
         def has_max_history_featurizer(policy):
             return (policy.featurizer and
                     hasattr(policy.featurizer, 'max_history'))
 
         for p in self.policy_ensemble.policies:
             if p.featurizer and not has_max_history_featurizer(p):
->>>>>>> 4ea0879b
                 return False
         return True
 
