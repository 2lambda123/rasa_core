--- conflicted
+++ resolved
@@ -30,11 +30,6 @@
     Example format:
         [{"event": "slot", "value": 5, "name": "my_slot"}]
     """
-<<<<<<< HEAD
-    return [Event.from_parameters(e)
-            for e in serialized_events
-            if "event" in e]
-=======
 
     deserialised = []
 
@@ -48,7 +43,6 @@
                                "events. Couldn't parse it.")
 
     return deserialised
->>>>>>> 4041f155
 
 
 def first_key(d, default_key):
@@ -717,11 +711,7 @@
     def apply_to(self, tracker):
         # type: (DialogueStateTracker) -> None
         tracker.latest_action_name = self.action_name
-<<<<<<< HEAD
-        tracker.follow_up_action = None
-=======
         tracker.clear_followup_action()
->>>>>>> 4041f155
 
 
 class AgentUttered(Event):
