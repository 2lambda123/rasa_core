from __future__ import absolute_import
from __future__ import division
from __future__ import print_function
from __future__ import unicode_literals

import argparse
import io
import json
import logging
import warnings
from builtins import str
from collections import namedtuple
from typing import List, Optional, Any, Text, Dict

from sklearn.exceptions import UndefinedMetricWarning
from tqdm import tqdm
import os
import json
import numpy as np
import pickle
from collections import defaultdict

from rasa_core import training
from rasa_core import utils
from rasa_core.agent import Agent
from rasa_core.events import ActionExecuted, UserUttered
from rasa_core.interpreter import NaturalLanguageInterpreter
from rasa_core.policies import SimplePolicyEnsemble
from rasa_core.trackers import DialogueStateTracker
from rasa_core.training.generator import TrainingDataGenerator
from rasa_core.utils import AvailableEndpoints, pad_list_to_size

from rasa_nlu import utils as nlu_utils
from rasa_nlu.evaluate import plot_confusion_matrix, get_evaluation_metrics
from rasa_core.events import md_format_message


logger = logging.getLogger(__name__)

StoryEvalution = namedtuple("StoryEvaluation",
                            "evaluation_store "
                            "failed_stories "
                            "action_list "
                            "in_training_data_fraction")


def create_argument_parser():
    """Create argument parser for the evaluate script."""

    parser = argparse.ArgumentParser(
            description='evaluates a dialogue model')
    parent_parser = argparse.ArgumentParser(add_help=False)
    add_args_to_parser(parent_parser)
    utils.add_logging_option_arguments(parent_parser)
    subparsers = parser.add_subparsers(help='mode', dest='mode')
    subparsers.add_parser('default',
                          help='default mode: evaluate a dialogue'
                               ' model',
                               parents=[parent_parser])
    subparsers.add_parser('compare',
                          help='compare mode: evaluate multiple'
                               ' dialogue models to compare '
                               'policies',
                               parents=[parent_parser])

    return parser


def add_args_to_parser(parser):
    parser.add_argument(
            '-s', '--stories',
            type=str,
            required=True,
            help="file or folder containing stories to evaluate on")
    parser.add_argument(
            '-m', '--max_stories',
            type=int,
            help="maximum number of stories to test on")
    parser.add_argument(
            '-d', '--core',
            type=str,
            help="core model directory to evaluate")
    parser.add_argument(
            '-u', '--nlu',
            type=str,
            help="nlu model to run with the server. None for regex interpreter")
    parser.add_argument(
            '-o', '--output',
            type=str,
            default="results",
            help="output path for the any files created from the evaluation")
    parser.add_argument(
            '--e2e', '--end-to-end',
            action='store_true',
            help="Run an end-to-end evaluation for combined action and "
                 "intent prediction. Requires a story file in end-to-end "
                 "format.")
    parser.add_argument(
            '--endpoints',
            default=None,
            help="Configuration file for the connectors as a yml file")
    parser.add_argument(
            '--fail_on_prediction_errors',
            action='store_true',
            help="If a prediction error is encountered, an exception "
                 "is thrown. This can be used to validate stories during "
                 "tests, e.g. on travis.")

    return parser


class EvaluationStore(object):
    """Class storing action, intent and entity predictions and targets."""

    def __init__(
            self,
            action_predictions=None,  # type: Optional[List[str]]
            action_targets=None,  # type: Optional[List[str]]
            intent_predictions=None,  # type: Optional[List[str]]
            intent_targets=None,  # type: Optional[List[str]]
            entity_predictions=None,  # type: Optional[List[Dict[Text, Any]]]
            entity_targets=None  # type: Optional[List[Dict[Text, Any]]]
    ):
        # type: (...) -> None
        self.action_predictions = action_predictions or []
        self.action_targets = action_targets or []
        self.intent_predictions = intent_predictions or []
        self.intent_targets = intent_targets or []
        self.entity_predictions = entity_predictions or []
        self.entity_targets = entity_targets or []

    def add_to_store(
            self,
            action_predictions=None,  # type: Optional[List[str]]
            action_targets=None,  # type: Optional[List[str]]
            intent_predictions=None,  # type: Optional[List[str]]
            intent_targets=None,  # type: Optional[List[str]]
            entity_predictions=None,  # type: Optional[List[Dict[Text, Any]]]
            entity_targets=None  # type: Optional[List[Dict[Text, Any]]]
    ):
        # type: (...) -> None
        """Add items or lists of items to the store"""
        for k, v in locals().items():
            if k != 'self' and v:
                attr = getattr(self, k)
                if isinstance(v, list):
                    attr.extend(v)
                else:
                    attr.append(v)

    def merge_store(self, other):
        # type: (EvaluationStore) -> None
        """Add the contents of other to self"""
        self.add_to_store(action_predictions=other.action_predictions,
                          action_targets=other.action_targets,
                          intent_predictions=other.intent_predictions,
                          intent_targets=other.intent_targets,
                          entity_predictions=other.entity_predictions,
                          entity_targets=other.entity_targets)

    def has_prediction_target_mismatch(self):
        return self.intent_predictions != self.intent_targets or \
               self.entity_predictions != self.entity_targets or \
               self.action_predictions != self.action_targets

    def serialise_targets(self,
                          include_actions=True,
                          include_intents=True,
                          include_entities=False):
        targets = []
        if include_actions:
            targets += self.action_targets
        if include_intents:
            targets += self.intent_targets
        if include_entities:
            targets += self.entity_targets

        return [json.dumps(t) if isinstance(t, dict) else t for t in targets]

    def serialise_predictions(self,
                              include_actions=True,
                              include_intents=True,
                              include_entities=False):
        predictions = []

        if include_actions:
            predictions += self.action_predictions
        if include_intents:
            predictions += self.intent_predictions
        if include_entities:
            predictions += self.entity_predictions

        return [json.dumps(t) if isinstance(t, dict) else t
                for t in predictions]


class WronglyPredictedAction(ActionExecuted):
    """The model predicted the wrong action.

    Mostly used to mark wrong predictions and be able to
    dump them as stories."""

    type_name = "wrong_action"

    def __init__(self, correct_action, predicted_action,
                 policy, confidence, timestamp=None):
        self.predicted_action = predicted_action
        super(WronglyPredictedAction, self).__init__(correct_action,
                                                     policy,
                                                     confidence,
                                                     timestamp=timestamp)

    def as_story_string(self):
        return "{}   <!-- predicted: {} -->".format(self.action_name,
                                                    self.predicted_action)


class EndToEndUserUtterance(UserUttered):
    """End-to-end user utterance.

    Mostly used to print the full end-to-end user message in the
    `failed_stories.md` output file."""

    def as_story_string(self):
        return super(EndToEndUserUtterance, self).as_story_string(e2e=True)


class WronglyClassifiedUserUtterance(UserUttered):
    """The NLU model predicted the wrong user utterance.

    Mostly used to mark wrong predictions and be able to
    dump them as stories."""

    type_name = "wrong_utterance"

    def __init__(self,
                 text,
                 correct_intent,
                 correct_entities,
                 parse_data=None,
                 timestamp=None,
                 input_channel=None,
                 predicted_intent=None,
                 predicted_entities=None):
        self.predicted_intent = predicted_intent
        self.predicted_entities = predicted_entities

        intent = {"name": correct_intent}

        super(WronglyClassifiedUserUtterance, self).__init__(text,
                                                             intent,
                                                             correct_entities,
                                                             parse_data,
                                                             timestamp,
                                                             input_channel)

    def as_story_string(self):
        correct_message = md_format_message(self.text,
                                            self.intent,
                                            self.entities)
        predicted_message = md_format_message(self.text,
                                              self.predicted_intent,
                                              self.predicted_entities)
        return ("{}: {}   <!-- predicted: {}: {} -->"
                "").format(self.intent.get("name"),
                           correct_message,
                           self.predicted_intent,
                           predicted_message)


def _generate_trackers(resource_name, agent, max_stories=None, use_e2e=False):
    story_graph = training.extract_story_graph(resource_name, agent.domain,
                                               agent.interpreter, use_e2e)
    g = TrainingDataGenerator(story_graph, agent.domain,
                              use_story_concatenation=False,
                              augmentation_factor=0,
                              tracker_limit=max_stories)
    return g.generate()


def _clean_entity_results(entity_results):
    return [{k: r[k] for k in ("start", "end", "entity", "value") if k in r}
            for r in entity_results]


def _collect_user_uttered_predictions(event,
                                      partial_tracker,
                                      fail_on_prediction_errors):
    user_uttered_eval_store = EvaluationStore()

    intent_gold = event.parse_data.get("true_intent")
    predicted_intent = event.parse_data.get("intent").get("name")
    if predicted_intent is None:
        predicted_intent = "None"
    user_uttered_eval_store.add_to_store(intent_predictions=predicted_intent,
                                         intent_targets=intent_gold)

    entity_gold = event.parse_data.get("true_entities")
    predicted_entities = event.parse_data.get("entities")

    if entity_gold or predicted_entities:
        if len(entity_gold) > len(predicted_entities):
            predicted_entities = pad_list_to_size(predicted_entities,
                                                  len(entity_gold),
                                                  "None")
        elif len(predicted_entities) > len(entity_gold):
            entity_gold = pad_list_to_size(entity_gold,
                                           len(predicted_entities),
                                           "None")

        user_uttered_eval_store.add_to_store(
                entity_targets=_clean_entity_results(entity_gold),
                entity_predictions=_clean_entity_results(predicted_entities)
        )

    if user_uttered_eval_store.has_prediction_target_mismatch():
        partial_tracker.update(
                WronglyClassifiedUserUtterance(
                        event.text, intent_gold,
                        user_uttered_eval_store.entity_predictions,
                        event.parse_data,
                        event.timestamp,
                        event.input_channel,
                        predicted_intent,
                        user_uttered_eval_store.entity_targets)
        )
        if fail_on_prediction_errors:
            raise ValueError(
                    "NLU model predicted a wrong intent. Failed Story:"
                    " \n\n{}".format(partial_tracker.export_stories()))
    else:
        end_to_end_user_utterance = EndToEndUserUtterance(
                event.text, event.intent, event.entities)
        partial_tracker.update(end_to_end_user_utterance)

    return user_uttered_eval_store


def _collect_action_executed_predictions(processor, partial_tracker, event,
                                         fail_on_prediction_errors):
    action_executed_eval_store = EvaluationStore()

    action, policy, confidence = processor.predict_next_action(partial_tracker)

    predicted = action.name()
    gold = event.action_name

    action_executed_eval_store.add_to_store(action_predictions=predicted,
                                            action_targets=gold)

    if action_executed_eval_store.has_prediction_target_mismatch():
        partial_tracker.update(WronglyPredictedAction(gold, predicted,
                                                      event.policy,
                                                      event.confidence,
                                                      event.timestamp))
        if fail_on_prediction_errors:
            raise ValueError(
                    "Model predicted a wrong action. Failed Story: "
                    "\n\n{}".format(partial_tracker.export_stories()))
    else:
        partial_tracker.update(event)

    return action_executed_eval_store, policy, confidence


def _predict_tracker_actions(tracker, agent, fail_on_prediction_errors=False,
                             use_e2e=False):
    processor = agent.create_processor()
    tracker_eval_store = EvaluationStore()

    events = list(tracker.events)

    partial_tracker = DialogueStateTracker.from_events(tracker.sender_id,
                                                       events[:1],
                                                       agent.domain.slots)

    tracker_actions = []

    for event in events[1:]:
        if isinstance(event, ActionExecuted):
            action_executed_result, policy, confidence = \
                _collect_action_executed_predictions(
                        processor, partial_tracker, event,
                        fail_on_prediction_errors
                )
            tracker_eval_store.merge_store(action_executed_result)
            tracker_actions.append(
                    {"action": action_executed_result.action_targets[0],
                     "predicted": action_executed_result.action_predictions[0],
                     "policy": policy,
                     "confidence": confidence}
            )
        elif use_e2e and isinstance(event, UserUttered):
            user_uttered_result = \
                _collect_user_uttered_predictions(
                        event, partial_tracker, fail_on_prediction_errors)

            tracker_eval_store.merge_store(user_uttered_result)
        else:
            partial_tracker.update(event)

    return tracker_eval_store, partial_tracker, tracker_actions


def _in_training_data_fraction(action_list):
    """Given a list of action items, returns the fraction of actions

    that were predicted using one of the Memoization policies."""
    in_training_data = [
        a["action"] for a in action_list
        if not SimplePolicyEnsemble.is_not_memo_policy(a["policy"])
    ]

    return len(in_training_data) / len(action_list)


def collect_story_predictions(
        completed_trackers,  # type: List[DialogueStateTracker]
        agent,  # type: Agent
        fail_on_prediction_errors=False,  # type: bool
        use_e2e=False  # type: bool
):
    # type: (...) -> StoryEvalution
    """Test the stories from a file, running them through the stored model."""

    story_eval_store = EvaluationStore()
    failed = []
    correct_dialogues = []
    num_stories = len(completed_trackers)

    logger.info("Evaluating {} stories\n"
                "Progress:".format(num_stories))

    action_list = []

    for tracker in tqdm(completed_trackers):
        tracker_results, predicted_tracker, tracker_actions = \
            _predict_tracker_actions(tracker, agent,
                                     fail_on_prediction_errors, use_e2e)

        story_eval_store.merge_store(tracker_results)

        action_list.extend(tracker_actions)

        if tracker_results.has_prediction_target_mismatch():
            # there is at least one wrong prediction
            failed.append(predicted_tracker)
            correct_dialogues.append(0)
        else:
            correct_dialogues.append(1)

    logger.info("Finished collecting predictions.")
    report, precision, f1, accuracy = get_evaluation_metrics(
            [1] * len(completed_trackers), correct_dialogues)

    in_training_data_fraction = _in_training_data_fraction(action_list)

    log_evaluation_table([1] * len(completed_trackers),
                         "END-TO-END" if use_e2e else "CONVERSATION",
                         report, precision, f1, accuracy,
                         in_training_data_fraction,
                         include_report=False)

    return (StoryEvalution(evaluation_store=story_eval_store,
                           failed_stories=failed,
                           action_list=action_list,
                           in_training_data_fraction=in_training_data_fraction),
            num_stories)


def log_failed_stories(failed, out_directory):
    """Take stories as a list of dicts."""
    if not out_directory:
        return
    with io.open(os.path.join(out_directory, 'failed_stories.md'), 'w',
                 encoding="utf-8") as f:
        if len(failed) == 0:
            f.write("<!-- All stories passed -->")
        else:
            for failure in failed:
                f.write(failure.export_stories())
                f.write("\n\n")


def run_story_evaluation(resource_name, agent,
                         max_stories=None,
                         out_directory=None,
                         fail_on_prediction_errors=False,
                         use_e2e=False):
    """Run the evaluation of the stories, optionally plots the results."""

    completed_trackers = _generate_trackers(resource_name, agent,
                                            max_stories, use_e2e)

    story_evaluation, _ = collect_story_predictions(completed_trackers, agent,
                                                    fail_on_prediction_errors,
                                                    use_e2e)

    evaluation_store = story_evaluation.evaluation_store

    with warnings.catch_warnings():
        warnings.simplefilter("ignore", UndefinedMetricWarning)
        report, precision, f1, accuracy = get_evaluation_metrics(
                evaluation_store.serialise_targets(),
                evaluation_store.serialise_predictions()
        )

    if out_directory:
        plot_story_evaluation(evaluation_store.action_targets,
                              evaluation_store.action_predictions,
                              report, precision, f1, accuracy,
                              story_evaluation.in_training_data_fraction,
                              out_directory)

    log_failed_stories(story_evaluation.failed_stories, out_directory)

    return {
        "report": report,
        "precision": precision,
        "f1": f1,
        "accuracy": accuracy,
        "actions": story_evaluation.action_list,
        "in_training_data_fraction":
            story_evaluation.in_training_data_fraction,
        "is_end_to_end_evaluation": use_e2e
    }


def log_evaluation_table(golds, name,
                         report, precision, f1, accuracy,
                         in_training_data_fraction,
                         include_report=True):  # pragma: no cover
    """Log the sklearn evaluation metrics."""
    logger.info("Evaluation Results on {} level:".format(name))
    logger.info("\tCorrect:          {} / {}"
                "".format(int(len(golds) * accuracy), len(golds)))
    logger.info("\tF1-Score:         {:.3f}".format(f1))
    logger.info("\tPrecision:        {:.3f}".format(precision))
    logger.info("\tAccuracy:         {:.3f}".format(accuracy))
    logger.info("\tIn-data fraction: {:.3g}"
                "".format(in_training_data_fraction))

    if include_report:
        logger.info("\tClassification report: \n{}".format(report))


def plot_story_evaluation(test_y, predictions,
                          report, precision, f1, accuracy,
                          in_training_data_fraction,
                          out_directory):
    """Plot the results of story evaluation"""
    from sklearn.metrics import confusion_matrix
    from sklearn.utils.multiclass import unique_labels
    import matplotlib.pyplot as plt

    log_evaluation_table(test_y, "ACTION",
                         report, precision, f1, accuracy,
                         in_training_data_fraction,
                         include_report=True)

    cnf_matrix = confusion_matrix(test_y, predictions)

    plot_confusion_matrix(cnf_matrix,
                          classes=unique_labels(test_y, predictions),
                          title='Action Confusion matrix')

    fig = plt.gcf()
    fig.set_size_inches(int(20), int(20))
    fig.savefig(os.path.join(out_directory, "story_confmat.pdf"),
                bbox_inches='tight')


def run_comparison_evaluation(models, stories, output):
<<<<<<< HEAD
    # type: (Text, Text, Text) -> None
    """Evaluates multiple trained models on a test set"""
=======

    """Evaluate multiple trained models on a test set."""
>>>>>>> 1606db26

    num_correct = defaultdict(list)

    for run in nlu_utils.list_subdirectories(models):
        num_correct_run = defaultdict(list)

        for model in sorted(nlu_utils.list_subdirectories(run)):
            logger.info("Evaluating model {}".format(model))

            agent = Agent.load(model)

            completed_trackers = _generate_trackers(stories, agent)

            story_eval_store, no_of_stories = \
                collect_story_predictions(completed_trackers,
                                          agent)

            failed_stories = story_eval_store.failed_stories
            policy_name = ''.join([i for i in os.path.basename(model) if not
                                   i.isdigit()])
            num_correct_run[policy_name].append(no_of_stories -
                                                len(failed_stories))

        for k, v in num_correct_run.items():
            num_correct[k].append(v)

    utils.dump_obj_as_json_to_file(os.path.join(output, 'results.json'),
                                   num_correct)


def plot_curve(output, no_stories, ax=None, **kwargs):
    """Plot the results from run_comparison_evaluation."""
    import matplotlib.pyplot as plt

    ax = ax or plt.gca()

    # load results from file
    data = utils.read_json_file(os.path.join(output, 'results.json'))
    x = no_stories

    # compute mean of all the runs for keras/embed policies
    for label in data.keys():
        if len(data[label]) == 0:
            continue
        mean = np.mean(data[label], axis=0)
        std = np.std(data[label], axis=0)
        ax.plot(x, mean, label=label, marker='.')
        ax.fill_between(x,
                        [m-s for m, s in zip(mean, std)],
                        [m+s for m, s in zip(mean, std)],
                        color='#6b2def',
                        alpha=0.2)
    ax.legend(loc=4)
    ax.set_xlabel("Number of stories present during training")
    ax.set_ylabel("Number of correct test stories")
    plt.savefig(os.path.join(output, 'model_comparison_graph.pdf'), format='pdf')
    plt.show()


if __name__ == '__main__':
    # Running as standalone python application
    arg_parser = create_argument_parser()
    cmdline_args = arg_parser.parse_args()

    logging.basicConfig(level=cmdline_args.loglevel)
    _endpoints = AvailableEndpoints.read_endpoints(cmdline_args.endpoints)

    if cmdline_args.output:
        nlu_utils.create_dir(cmdline_args.output)

    if not cmdline_args.core:
        raise ValueError("you must provide a core model directory to evaluate "
                         "using -d / --core")
    if cmdline_args.mode == 'default':

        _interpreter = NaturalLanguageInterpreter.create(cmdline_args.nlu,
                                                         _endpoints.nlu)

        _agent = Agent.load(cmdline_args.core,
                            interpreter=_interpreter)
        run_story_evaluation(cmdline_args.stories,
                             _agent,
                             cmdline_args.max_stories,
                             cmdline_args.output,
                             cmdline_args.fail_on_prediction_errors,
                             cmdline_args.e2e)

    elif cmdline_args.mode == 'compare':
        run_comparison_evaluation(cmdline_args.core, cmdline_args.stories,
                                  cmdline_args.output)

        no_stories = pickle.load(io.open(os.path.join(cmdline_args.core,
                                                      'num_stories.p'), 'rb'))

        plot_curve(cmdline_args.output, no_stories)

    logger.info("Finished evaluation")<|MERGE_RESOLUTION|>--- conflicted
+++ resolved
@@ -571,13 +571,8 @@
 
 
 def run_comparison_evaluation(models, stories, output):
-<<<<<<< HEAD
     # type: (Text, Text, Text) -> None
     """Evaluates multiple trained models on a test set"""
-=======
-
-    """Evaluate multiple trained models on a test set."""
->>>>>>> 1606db26
 
     num_correct = defaultdict(list)
 
