from __future__ import absolute_import
from __future__ import division
from __future__ import print_function
from __future__ import unicode_literals

import io
import logging
import os
import typing
from tqdm import tqdm

import jsonpickle
import numpy as np
from typing import Tuple, List, Optional, Dict, Text, Any
from builtins import str

from rasa_core import utils
from rasa_core.events import ActionExecuted
from rasa_core.training.data import DialogueTrainingData

from rasa_core.actions.action import ACTION_LISTEN_NAME
from rasa_core.domain import PREV_PREFIX
from rasa_core.constants import FORM_ACTION_NAME

logger = logging.getLogger(__name__)

if typing.TYPE_CHECKING:
    from rasa_core.trackers import DialogueStateTracker
    from rasa_core.domain import Domain


class SingleStateFeaturizer(object):
    """Base class for mechanisms to transform the conversations state
    into machine learning formats.

    Subclasses of SingleStateFeaturizer decide how the bot will transform
    the conversation state to a format which a classifier can read:
    feature vector."""

    def __init__(self):
        """Declares instant variables."""
        self.user_feature_len = None
        self.slot_feature_len = None

    def prepare_from_domain(self, domain):
        # type: (Domain) -> None
        """Helper method to init based on domain"""
        pass

    def encode(self, state):
        # type: (Dict[Text, float]) -> np.ndarray
        raise NotImplementedError("SingleStateFeaturizer must have "
                                  "the capacity to "
                                  "encode states to a feature vector")

    @staticmethod
    def action_as_one_hot(action, domain):
        # type: (Text, Domain) -> np.ndarray
        if action is None:
            return np.ones(domain.num_actions, dtype=int) * -1

        y = np.zeros(domain.num_actions, dtype=int)
        y[domain.index_for_action(action)] = 1
        return y

    def create_encoded_all_actions(self, domain):
        # type: (Domain) -> np.ndarray
        """Create matrix with all actions from domain
            encoded in rows."""
        pass


class BinarySingleStateFeaturizer(SingleStateFeaturizer):
    """Assumes all features are binary.

    All features should be either on or off, denoting them with 1 or 0."""

    def __init__(self):
        """Declares instant variables."""
        super(BinarySingleStateFeaturizer, self).__init__()

        self.num_features = None
        self.input_state_map = None

    def prepare_from_domain(self, domain):
        # type: (Domain) -> None
        self.num_features = domain.num_states
        self.input_state_map = domain.input_state_map

        self.user_feature_len = (len(domain.intent_states) +
                                 len(domain.entity_states))
        self.slot_feature_len = len(domain.slot_states)

    def encode(self, state):
        # type: (Dict[Text, float]) -> np.ndarray
        """Returns a binary vector indicating which features are active.

            Given a dictionary of states (e.g. 'intent_greet',
            'prev_action_listen',...) return a binary vector indicating which
            features of `self.input_features` are in the bag. NB it's a
            regular double precision float array type.

            For example with two active features out of five possible features
            this would return a vector like `[0 0 1 0 1]`

            If intent features are given with a probability, for example
            with two active features and two uncertain intents out
            of five possible features this would return a vector
            like `[0.3, 0.7, 1.0, 0, 1.0]`.

            If this is just a padding vector we set all values to `-1`.
            padding vectors are specified by a `None` or `[None]`
            value for states.
        """

        if not self.num_features:
            raise Exception("BinarySingleStateFeaturizer "
                            "was not prepared "
                            "before encoding.")

        if state is None or None in state:
            return np.ones(self.num_features, dtype=np.int32) * -1

        # we are going to use floats and convert to int later if possible
        used_features = np.zeros(self.num_features, dtype=np.float)
        using_only_ints = True
        for state_name, prob in state.items():
            if state_name in self.input_state_map:
                idx = self.input_state_map[state_name]
                used_features[idx] = prob
                using_only_ints = using_only_ints and utils.is_int(prob)
            else:
                logger.debug(
                        "Feature '{}' (value: '{}') could not be found in "
                        "feature map. Make sure you added all intents and "
                        "entities to the domain".format(state_name, prob))

        if using_only_ints:
            # this is an optimization - saves us a bit of memory
            return used_features.astype(np.int32)
        else:
            return used_features

    def create_encoded_all_actions(self, domain):
        # type: (Domain) -> np.ndarray
        """Create matrix with all actions from domain
            encoded in rows as bag of words."""
        return np.eye(domain.num_actions)


class LabelTokenizerSingleStateFeaturizer(SingleStateFeaturizer):
    """SingleStateFeaturizer that splits user intents and
    bot action names into tokens and uses these tokens to
    create bag-of-words feature vectors.

    :param Text split_symbol:
      The symbol that separates words in intets and action names.

    :param bool use_shared_vocab:
      The flag that specifies if to create the same vocabulary for
      user intents and bot actions."""

    def __init__(self, use_shared_vocab=False, split_symbol='_'):
        # type: (bool, Text) -> None
        """inits vocabulary for label bag of words representation"""
        super(LabelTokenizerSingleStateFeaturizer, self).__init__()

        self.use_shared_vocab = use_shared_vocab
        self.split_symbol = split_symbol

        self.num_features = None
        self.user_labels = []
        self.slot_labels = []
        self.bot_labels = []

        self.bot_vocab = None
        self.user_vocab = None

    @staticmethod
    def _create_label_token_dict(labels, split_symbol='_'):
        """Splits labels into tokens by using provided symbol.
        Creates the lookup dictionary for this tokens.
        Values in this dict are used for featurization."""

        distinct_tokens = set([token
                               for label in labels
                               for token in label.split(split_symbol)])
        return {token: idx
                for idx, token in enumerate(sorted(distinct_tokens))}

    def prepare_from_domain(self, domain):
        # type: (Domain) -> None
        """Creates internal vocabularies for user intents
        and bot actions to use for featurization"""
        self.user_labels = domain.intent_states + domain.entity_states
        self.slot_labels = domain.slot_states
        self.bot_labels = domain.action_names

        if self.use_shared_vocab:
            self.bot_vocab = self._create_label_token_dict(self.bot_labels +
                                                           self.user_labels,
                                                           self.split_symbol)
            self.user_vocab = self.bot_vocab
        else:
            self.bot_vocab = self._create_label_token_dict(self.bot_labels,
                                                           self.split_symbol)
            self.user_vocab = self._create_label_token_dict(self.user_labels,
                                                            self.split_symbol)

        self.num_features = (len(self.user_vocab) +
                             len(self.slot_labels) +
                             len(self.bot_vocab))

        self.user_feature_len = len(self.user_vocab)
        self.slot_feature_len = len(self.slot_labels)

    def encode(self, state):
        # type: (Dict[Text, float]) -> np.ndarray
        if not self.num_features:
            raise Exception("LabelTokenizerSingleStateFeaturizer "
                            "was not prepared before encoding.")

        if state is None or None in state:
            return np.ones(self.num_features, dtype=np.int32) * -1

        # we are going to use floats and convert to int later if possible
        used_features = np.zeros(self.num_features, dtype=np.float)
        using_only_ints = True
        for state_name, prob in state.items():
            using_only_ints = using_only_ints and utils.is_int(prob)
            if state_name in self.user_labels:
                if PREV_PREFIX + ACTION_LISTEN_NAME in state:
                    # else we predict next action from bot action and memory
                    for t in state_name.split(self.split_symbol):
                        used_features[self.user_vocab[t]] += prob

            elif state_name in self.slot_labels:
                offset = len(self.user_vocab)
                idx = self.slot_labels.index(state_name)
                used_features[offset + idx] += prob

            elif state_name[len(PREV_PREFIX):] in self.bot_labels:
                action_name = state_name[len(PREV_PREFIX):]
                for t in action_name.split(self.split_symbol):
                    offset = len(self.user_vocab) + len(self.slot_labels)
                    idx = self.bot_vocab[t]
                    used_features[offset + idx] += prob

            else:
                logger.warning("Feature '{}' could not be found in "
                               "feature map.".format(state_name))

        if using_only_ints:
            # this is an optimization - saves us a bit of memory
            return used_features.astype(np.int32)
        else:
            return used_features

    def create_encoded_all_actions(self, domain):
        # type: (Domain) -> np.ndarray
        """Create matrix with all actions from domain
            encoded in rows as bag of words."""
        encoded_all_actions = np.zeros((domain.num_actions,
                                        len(self.bot_vocab)),
                                       dtype=int)
        for idx, name in enumerate(domain.action_names):
            for t in name.split(self.split_symbol):
                encoded_all_actions[idx, self.bot_vocab[t]] = 1
        return encoded_all_actions


class TrackerFeaturizer(object):
    """Base class for actual tracker featurizers"""

    def __init__(self, state_featurizer=None, use_intent_probabilities=False):
        # type: (Optional[SingleStateFeaturizer], bool) -> None

        self.state_featurizer = state_featurizer or SingleStateFeaturizer()
        self.use_intent_probabilities = use_intent_probabilities

    def _create_states(self,
                       tracker,  # type: DialogueStateTracker
                       domain,  # type: Domain
                       is_binary_training=False  # type: bool
                       ):
        # type: (...) -> List[Dict[Text, float]]
        """Create states: a list of dictionaries.
            If use_intent_probabilities is False (default behaviour),
            pick the most probable intent out of all provided ones and
            set its probability to 1.0, while all the others to 0.0."""
        states = tracker.past_states(domain)

        # during training we encounter only 1 or 0
        if not self.use_intent_probabilities and not is_binary_training:
            bin_states = []
            for state in states:
                # copy state dict to preserve internal order of keys
                bin_state = dict(state)
                best_intent = None
                best_intent_prob = -1.0
                for state_name, prob in state:
                    if state_name.startswith('intent_'):
                        if prob > best_intent_prob:
                            # finding the maximum confidence intent
                            if best_intent is not None:
                                # delete previous best intent
                                del bin_state[best_intent]
                            best_intent = state_name
                            best_intent_prob = prob
                        else:
                            # delete other intents
                            del bin_state[state_name]

                if best_intent is not None:
                    # set the confidence of best intent to 1.0
                    bin_state[best_intent] = 1.0

                bin_states.append(bin_state)
            return bin_states
        else:
            return [dict(state) for state in states]

    def _pad_states(self, states):
        # type: (List[Any]) -> List[Any]
        return states

    def _featurize_states(
            self,
            trackers_as_states  # type: List[List[Dict[Text, float]]]
    ):
        # type: (...) -> Tuple[np.ndarray, List[int]]
        """Create X"""
        features = []
        true_lengths = []

        for tracker_states in trackers_as_states:
            dialogue_len = len(tracker_states)

            # len(trackers_as_states) = 1 means
            # it is called during prediction or we have
            # only one story, so no padding is needed

            if len(trackers_as_states) > 1:
                tracker_states = self._pad_states(tracker_states)

            story_features = [self.state_featurizer.encode(state)
                              for state in tracker_states]

            features.append(story_features)
            true_lengths.append(dialogue_len)

        # noinspection PyPep8Naming
        X = np.array(features)

        return X, true_lengths

    def _featurize_labels(
            self,
            trackers_as_actions,  # type: List[List[Text]]
            domain  # type: Domain
    ):
        # type: (...) -> np.ndarray
        """Create y"""

        labels = []
        for tracker_actions in trackers_as_actions:

            if len(trackers_as_actions) > 1:
                tracker_actions = self._pad_states(tracker_actions)

            story_labels = [self.state_featurizer.action_as_one_hot(action,
                                                                    domain)
                            for action in tracker_actions]

            labels.append(story_labels)

        # if it is MaxHistoryFeaturizer, squeeze out time axis
        y = np.array(labels).squeeze()

        return y

    def training_states_and_actions(
            self,
            trackers,  # type: List[DialogueStateTracker]
            domain  # type: Domain
    ):
        # type: (...) -> Tuple[List[List[Dict]], List[List[Dict]], Dict]
        """Transforms list of trackers to lists of states and actions"""
        raise NotImplementedError("Featurizer must have the capacity to "
                                  "encode trackers to feature vectors")

    def featurize_trackers(self,
                           trackers,  # type: List[DialogueStateTracker]
                           domain  # type: Domain
                           ):
        # type: (...) -> DialogueTrainingData
        """Create training data"""
        self.state_featurizer.prepare_from_domain(domain)

        (trackers_as_states,
         trackers_as_actions) = self.training_states_and_actions(trackers,
                                                                 domain)
<<<<<<< HEAD
        if len(trackers_as_states) > 0:
            trackers_as_states, trackers_as_actions = zip(*[(stat, act) for stat, act in zip(trackers_as_states, trackers_as_actions) if act[0] != FORM_ACTION_NAME])
=======

        # noinspection PyPep8Naming
>>>>>>> 4041f155
        X, true_lengths = self._featurize_states(trackers_as_states)
        y = self._featurize_labels(trackers_as_actions, domain)

        return DialogueTrainingData(X, y, true_lengths)

    def prediction_states(self,
                          trackers,  # type: List[DialogueStateTracker]
                          domain  # type: Domain
                          ):
        # type: (...) -> List[List[Dict[Text, float]]]
        """Transforms list of trackers to lists of states for prediction"""
        raise NotImplementedError("Featurizer must have the capacity to "
                                  "create feature vector")

    # noinspection PyPep8Naming
    def create_X(self,
                 trackers,  # type: List[DialogueStateTracker]
                 domain  # type: Domain
                 ):
        # type: (...) -> Tuple[np.ndarray, List[int]]
        """Create X for prediction"""

        trackers_as_states = self.prediction_states(trackers, domain)
        X, _ = self._featurize_states(trackers_as_states)
        return X

    def persist(self, path):
        featurizer_file = os.path.join(path, "featurizer.json")
        utils.create_dir_for_file(featurizer_file)
        with io.open(featurizer_file, 'w') as f:
            # noinspection PyTypeChecker
            f.write(str(jsonpickle.encode(self)))

    @staticmethod
    def load(path):
        featurizer_file = os.path.join(path, "featurizer.json")
        if os.path.isfile(featurizer_file):
            with io.open(featurizer_file, 'r') as f:
                _json = f.read()
            return jsonpickle.decode(_json)
        else:
            logger.error("Couldn't load featurizer for policy. "
                         "File '{}' doesn't exist.".format(featurizer_file))
            return None


class FullDialogueTrackerFeaturizer(TrackerFeaturizer):
    """Tracker featurizer that takes the trackers
    and creates full dialogue training data for
    time distributed rnn.
    Training data is padded up to the length of the longest
    dialogue with -1"""

    def __init__(self, state_featurizer, use_intent_probabilities=False):
        # type: (SingleStateFeaturizer, bool) -> None
        super(FullDialogueTrackerFeaturizer, self).__init__(
                state_featurizer, use_intent_probabilities
        )
        self.max_len = None

    @staticmethod
    def _calculate_max_len(trackers_as_actions):
        if trackers_as_actions:
            return max([len(states) for states in trackers_as_actions])
        else:
            return None

    def _pad_states(self, states):
        # type: (List[Any]) -> List[Any]
        """Pads states up to max_len"""

        if len(states) < self.max_len:
            states += [None] * (self.max_len - len(states))

        return states

    def training_states_and_actions(
            self,
            trackers,  # type: List[DialogueStateTracker]
            domain  # type: Domain
    ):
        # type: (...) -> Tuple[List[List[Dict]], List[List[Text]]]

        trackers_as_states = []
        trackers_as_actions = []

        logger.info("Creating states and action examples from "
                    "collected trackers (by {})..."
                    "".format(type(self).__name__))
        pbar = tqdm(trackers, desc="Processed trackers")
        for tracker in pbar:
            states = self._create_states(tracker, domain,
                                         is_binary_training=True)

            delete_first_state = False
            actions = []
            for event in tracker.applied_events():
                if isinstance(event, ActionExecuted):
                    if not event.unpredictable:
                        # only actions which can be
                        # predicted at a stories start
                        actions.append(event.action_name)
                    else:
                        # unpredictable actions can be
                        # only the first in the story
                        if delete_first_state:
                            raise Exception("Found two unpredictable "
                                            "actions in one story."
                                            "Check your story files.")
                        else:
                            delete_first_state = True

            if delete_first_state:
                states = states[1:]


            trackers_as_states.append(states[:-1])
            trackers_as_actions.append(actions)


        self.max_len = self._calculate_max_len(trackers_as_actions)
        logger.debug("The longest dialogue has {} actions."
                     "".format(self.max_len))

        return trackers_as_states, trackers_as_actions

    def prediction_states(self,
                          trackers,  # type: List[DialogueStateTracker]
                          domain  # type: Domain
                          ):
        # type: (...) -> List[List[Dict[Text, float]]]

        trackers_as_states = [self._create_states(tracker, domain)
                              for tracker in trackers]

        return trackers_as_states


class MaxHistoryTrackerFeaturizer(TrackerFeaturizer):
    """Tracker featurizer that takes the trackers,
    slices them into max_history batches and
    creates  training data for rnn that uses last output
    for prediction.
    Training data is padded up to the max_history with -1"""

    MAX_HISTORY_DEFAULT = 5

    def __init__(self, state_featurizer=None, max_history=None,
                 remove_duplicates=True, use_intent_probabilities=False):
        # type: (Optional[SingleStateFeaturizer], int, bool, bool) -> None
        super(MaxHistoryTrackerFeaturizer, self).__init__(
                state_featurizer, use_intent_probabilities
        )
        self.max_history = max_history or self.MAX_HISTORY_DEFAULT
        self.remove_duplicates = remove_duplicates

    @staticmethod
    def slice_state_history(
            states,  # type: List[Dict[Text, float]]
            slice_length  # type: int
    ):
        # type: (...) -> List[Optional[Dict[Text, float]]]
        """Slices states from the trackers history.

        If the slice is at the array borders, padding will be added to ensure
        the slice length."""

        slice_end = len(states)
        slice_start = max(0, slice_end - slice_length)
        padding = [None] * max(0, slice_length - slice_end)
        # noinspection PyTypeChecker
        state_features = padding + states[slice_start:]
        return state_features

    @staticmethod
    def _hash_example(states, action):
        frozen_states = tuple((s if s is None
                               else frozenset(s.items())
                               for s in states))
        frozen_actions = (action,)
        return hash((frozen_states, frozen_actions))

    def training_states_and_actions(
            self,
            trackers,  # type: List[DialogueStateTracker]
            domain  # type: Domain
    ):
        # type: (...) -> Tuple[List[List[Dict]], List[List[Text]]]

        trackers_as_states = []
        trackers_as_actions = []

        # from multiple states that create equal featurizations
        # we only need to keep one.
        hashed_examples = set()

        logger.info("Creating states and action examples from "
                    "collected trackers (by {})..."
                    "".format(type(self).__name__))
        pbar = tqdm(trackers, desc="Processed trackers")
        for tracker in pbar:
            states = self._create_states(tracker, domain, True)

            idx = 0
            for event in tracker.applied_events():
                if isinstance(event, ActionExecuted):
                    if not event.unpredictable:
                        # only actions which can be
                        # predicted at a stories start
                        sliced_states = self.slice_state_history(
                                states[:idx + 1], self.max_history)

                        if self.remove_duplicates:
                            hashed = self._hash_example(sliced_states,
                                                        event.action_name)

                            # only continue with tracker_states that created a
                            # hashed_featurization we haven't observed
                            if hashed not in hashed_examples:
                                hashed_examples.add(hashed)
                                trackers_as_states.append(sliced_states)
                                trackers_as_actions.append([event.action_name])
                        else:
                            trackers_as_states.append(sliced_states)
                            trackers_as_actions.append([event.action_name])

                        pbar.set_postfix({"# actions": "{:d}".format(
                                len(trackers_as_actions))})
                    idx += 1

        logger.info("Created {} action examples."
                    "".format(len(trackers_as_actions)))

        return trackers_as_states, trackers_as_actions

    def prediction_states(self,
                          trackers,  # type: List[DialogueStateTracker]
                          domain  # type: Domain
                          ):
        # type: (...) -> List[List[Dict[Text, float]]]

        trackers_as_states = [self._create_states(tracker, domain)
                              for tracker in trackers]
        trackers_as_states = [self.slice_state_history(states,
                                                       self.max_history)
                              for states in trackers_as_states]

        return trackers_as_states<|MERGE_RESOLUTION|>--- conflicted
+++ resolved
@@ -400,13 +400,9 @@
         (trackers_as_states,
          trackers_as_actions) = self.training_states_and_actions(trackers,
                                                                  domain)
-<<<<<<< HEAD
         if len(trackers_as_states) > 0:
             trackers_as_states, trackers_as_actions = zip(*[(stat, act) for stat, act in zip(trackers_as_states, trackers_as_actions) if act[0] != FORM_ACTION_NAME])
-=======
-
-        # noinspection PyPep8Naming
->>>>>>> 4041f155
+
         X, true_lengths = self._featurize_states(trackers_as_states)
         y = self._featurize_labels(trackers_as_actions, domain)
 
